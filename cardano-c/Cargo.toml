[package]
name = "cardano-c"
version = "0.1.0"
authors = ["Nicolas Di Prima <nicolas.diprima@iohk.io>", "Vincent Hanquez <vincent.hanquez@iohk.io>"]

[lib]
crate-type = ["staticlib", "cdylib" ]

[dependencies]
jni = { version = "0.5.1", optional = true, default-features = false }
cardano = { path = "../cardano" }
cbor_event = { path = "../cbor_event" }
rustc-serialize = "0.3"
serde_json = "1.0"
<<<<<<< HEAD
base64 = "0.9.3"
=======
[features]
default = ["jni"]
>>>>>>> 7d81beea
<|MERGE_RESOLUTION|>--- conflicted
+++ resolved
@@ -12,9 +12,6 @@
 cbor_event = { path = "../cbor_event" }
 rustc-serialize = "0.3"
 serde_json = "1.0"
-<<<<<<< HEAD
 base64 = "0.9.3"
-=======
 [features]
-default = ["jni"]
->>>>>>> 7d81beea
+default = ["jni"]