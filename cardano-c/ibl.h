#ifndef CARDANO_IBL_RUST_H
#define CARDANO_IBL_RUST_H

/***********/
/* IBL  */
/***********/

typedef struct cardano_wallet cardano_wallet;
typedef struct cardano_account cardano_account;

char *create_rootkey(const char* mnemonics, const char* password);
char *create_rootkey_from_entropy(const char* mnemonics, const char* password, unsigned int password_size);

cardano_wallet *create_wallet(const char *key);
void delete_wallet(cardano_wallet *wallet);
void delete_account(cardano_account *account);

char *generate_address( const char *key, unsigned int index, int internal, 
                        unsigned int from_index, unsigned long num_indices );

char* validate_address(const char *address);
char* validate_private_key(const char* root_key);
char *new_transaction( const char *root_key, const char *utxos, const char *from_addr, const char *to_addrs );
<<<<<<< HEAD
int transaction_fee( const char *root_key, const char *utxos, const char *from_addr, const char *to_addrs );
char *get_txid(const char *root_key, const char *utxos, const char *from_addr, const char *to_addrs);
void decode_raw(const char *raw);
=======
char* transaction_fee( const char *utxos, const char *from_addr, const char *to_addrs);
char* transaction_size( const char *utxos, const char *from_addr, const char *to_addrs);

>>>>>>> 7d81beea
#endif<|MERGE_RESOLUTION|>--- conflicted
+++ resolved
@@ -21,13 +21,7 @@
 char* validate_address(const char *address);
 char* validate_private_key(const char* root_key);
 char *new_transaction( const char *root_key, const char *utxos, const char *from_addr, const char *to_addrs );
-<<<<<<< HEAD
-int transaction_fee( const char *root_key, const char *utxos, const char *from_addr, const char *to_addrs );
-char *get_txid(const char *root_key, const char *utxos, const char *from_addr, const char *to_addrs);
-void decode_raw(const char *raw);
-=======
 char* transaction_fee( const char *utxos, const char *from_addr, const char *to_addrs);
 char* transaction_size( const char *utxos, const char *from_addr, const char *to_addrs);
-
->>>>>>> 7d81beea
+void decode_raw(const char *raw);
 #endif