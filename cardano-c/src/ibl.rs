--- conflicted
+++ resolved
@@ -459,33 +459,15 @@
 {
     let result = cardano_calculate_fee(utxos, from_addr, to_addrs);
     match result {
-<<<<<<< HEAD
-        Ok(v) => *v.fee.to_coin() as u64,
-        Err(_e) => 0,
-=======
         Ok(v) => {
             let fee = v.fee.to_coin().to_integral().to_string();
             ffi::CString::new(fee).unwrap().into_raw()
         },
         Err(_e) => return ptr::null_mut(),
->>>>>>> 7d81beea
-    }
-}
-
-#[no_mangle]
-<<<<<<< HEAD
-pub extern "C"
-fn get_txid( root_key : *const c_char, utxos : *const c_char, from_addr : *const c_char, to_addrs: *const c_char ) -> *mut c_char
-{
-    let result = cardano_new_transaction(root_key, utxos, from_addr, to_addrs);
-    match result {
-        Ok(v) => {
-            let txid = unsafe { ffi::CStr::from_ptr(v.txid).to_str().unwrap() };
-            ffi::CString::new(txid).unwrap().into_raw()
-        },
-        Err(_e) => return ptr::null_mut(),
-    }
-=======
+    }
+}
+
+#[no_mangle]
 pub extern fn validate_address(c_address: *const c_char) -> *mut c_char {
     let address_base58 = unsafe { ffi::CStr::from_ptr(c_address).to_bytes() };
     let result;
@@ -499,31 +481,23 @@
         result = "1";
     }
         ffi::CString::new(result).unwrap().into_raw()
->>>>>>> 7d81beea
-}
-
-#[no_mangle]
-pub extern "C"
-<<<<<<< HEAD
-fn decode_raw( raw : *const c_char)
-{
-        // let raw = "goOfggDYGFgkglgg6MUQEk27Jp6YYnQSyYp8ZFyT0b0xEnSTOqxhhvhSY2sB/5+CgtgYWEKDWBzUi80URjMCiZ2tTIOD4MGyALnd4HW109rswwqdoQFYHlgcxdlJsC4jIxzHH/ppHenN2yDvmwjmLrLF6FeJLAAaI6X2cho7i4fAgoLYGFghg1gcjSloNa0rJR3Kg3hoH8p8nUva7ctQCzcjSDqu/KAAGqjQ9W0bAAAAA0KDuDD/oIGCANgYWIWCWEDV82rY3Tcl9dMrAOEBGOecgVamwUppCh0DpzNZKO7x+9NK7ywQAb260xRx9qDJ4jXfa6BxBsZHlp8BWEEaOmzZWECsDHPwjKRgJ1ENI8hDjs5E6ps4WoApM1JXrYen+hx8Z54yWFWBf7wo77a/YM+idUd2fVHmdNiJ38lrqJBU6uoH";
-    let rawtx = unsafe { ffi::CStr::from_ptr(raw) };
-    let raw_str = rawtx.to_str().unwrap();
-    let raw_bytes = &decode(raw_str).unwrap()[..];
-
-    let _txaux : tx::TxAux = cbor_event::de::RawCbor::from(raw_bytes).deserialize().expect("to decode a TxAux");
-    let mut raw = cbor_event::de::RawCbor::from(raw_bytes);
-    let _txaux : tx::TxAux = cbor_event::de::Deserialize::deserialize(&mut raw).unwrap();
-    
-    println!("############## Transaction Decode #############");
-    println!("  raw_bytes {}", raw_bytes.len());
-    println!("  txaux {}", _txaux);
-    println!("  tx id {}", _txaux.tx.id());
-    println!("###################### End ######################");
-}
-
-=======
+}
+#[no_mangle]
+pub extern "C"
+fn get_txid( root_key : *const c_char, utxos : *const c_char, from_addr : *const c_char, to_addrs: *const c_char ) -> *mut c_char
+{
+    let result = cardano_new_transaction(root_key, utxos, from_addr, to_addrs);
+    match result {
+        Ok(v) => {
+            let txid = unsafe { ffi::CStr::from_ptr(v.txid).to_str().unwrap() };
+            ffi::CString::new(txid).unwrap().into_raw()
+        },
+        Err(_e) => return ptr::null_mut(),
+    }
+}
+
+#[no_mangle]
+pub extern "C"
 fn validate_private_key(root_key: *const c_char)
     -> *mut c_char
 {
@@ -654,4 +628,24 @@
   }
 
 }
->>>>>>> 7d81beea
+
+#[no_mangle]
+pub extern "C"
+fn decode_raw( raw : *const c_char)
+{
+        // let raw = "goOfggDYGFgkglgg6MUQEk27Jp6YYnQSyYp8ZFyT0b0xEnSTOqxhhvhSY2sB/5+CgtgYWEKDWBzUi80URjMCiZ2tTIOD4MGyALnd4HW109rswwqdoQFYHlgcxdlJsC4jIxzHH/ppHenN2yDvmwjmLrLF6FeJLAAaI6X2cho7i4fAgoLYGFghg1gcjSloNa0rJR3Kg3hoH8p8nUva7ctQCzcjSDqu/KAAGqjQ9W0bAAAAA0KDuDD/oIGCANgYWIWCWEDV82rY3Tcl9dMrAOEBGOecgVamwUppCh0DpzNZKO7x+9NK7ywQAb260xRx9qDJ4jXfa6BxBsZHlp8BWEEaOmzZWECsDHPwjKRgJ1ENI8hDjs5E6ps4WoApM1JXrYen+hx8Z54yWFWBf7wo77a/YM+idUd2fVHmdNiJ38lrqJBU6uoH";
+    let rawtx = unsafe { ffi::CStr::from_ptr(raw) };
+    let raw_str = rawtx.to_str().unwrap();
+    let raw_bytes = &decode(raw_str).unwrap()[..];
+
+    let _txaux : tx::TxAux = cbor_event::de::RawCbor::from(raw_bytes).deserialize().expect("to decode a TxAux");
+    let mut raw = cbor_event::de::RawCbor::from(raw_bytes);
+    let _txaux : tx::TxAux = cbor_event::de::Deserialize::deserialize(&mut raw).unwrap();
+    
+    println!("############## Transaction Decode #############");
+    println!("  raw_bytes {}", raw_bytes.len());
+    println!("  txaux {}", _txaux);
+    println!("  tx id {}", _txaux.tx.id());
+    println!("###################### End ######################");
+}
+
