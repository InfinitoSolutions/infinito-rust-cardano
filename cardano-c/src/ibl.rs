extern crate cbor_event;
extern crate rustc_serialize;
extern crate serde_json;

use cardano::address;
use cardano::wallet::bip44;
use cardano::util::{self, hex};
use cardano::hdwallet::{self, XPrv};
use cardano::wallet::scheme::{Wallet};
use cardano::bip::bip39::{self, MnemonicString, dictionary::ENGLISH};
use cardano::{config::ProtocolMagic, fee, txutils, tx, coin};
use cardano::util::base58;
use cardano::address::ExtendedAddr;
use cardano::tx::{txaux_serialize};

use std::{ffi, ptr};
use std::os::raw::{c_char};

use rustc_serialize::base64::{self, ToBase64};
use serde_json::{Value, Error, error::ErrorCode};

const PROTOCOL_MAGIC : u32 = 764824073;
const DEBUG: bool = true;
type WalletPtr  = *mut bip44::Wallet;
type AccountPtr = *mut bip44::Account<hdwallet::XPub>;

#[no_mangle]
pub extern "C"
fn create_rootkey( mnemonics: *mut c_char
                 , password:  *mut c_char
                 , root_key:  *mut *mut c_char)
{
    let mnemonics     = unsafe {ffi::CStr::from_ptr(mnemonics)};
    let mnemonics_str = mnemonics.to_str().unwrap();
    let mnemonics     = MnemonicString::new(&ENGLISH, mnemonics_str.to_string()).unwrap();

    let password      = unsafe {ffi::CStr::from_ptr(password)};
    let password_str  = password.to_str().unwrap();
    let password      = password_str.as_bytes();

    let seed = bip39::Seed::from_mnemonic_string(&mnemonics, &password);
    let xprv = XPrv::generate_from_bip39(&seed);

    let xprv_ptr = ffi::CString::new(xprv.to_string()).expect("base58 strings only contains ASCII chars");
    unsafe {
        ptr::write(root_key, xprv_ptr.into_raw())
    };
}

// fn create_rootkey2( mnemonics: *mut c_char
//                  , password:  *mut c_char
//                  , root_key:  *mut *mut c_char)
// {
//     let mnemonics     = unsafe {ffi::CStr::from_ptr(mnemonics)};
//     let mnemonics_str = mnemonics.to_str().unwrap();
//     let mnemonics     = MnemonicString::new(&ENGLISH, mnemonics_str.to_string()).unwrap();

//     let password      = unsafe {ffi::CStr::from_ptr(password)};
//     let password_str  = password.to_str().unwrap();
//     let password      = password_str.as_bytes();

//     let entropy = match Entropy::from_mnemonics(&mnemonics) { 
//         Err(_) => return ptr::null_mut(), 
//         Ok(e) => e, 
//     };
//     let mut seed = [0u8; XPRV_SIZE];
//     keygen::generate_seed(&entropy, &password, &mut seed);
//     let xprv = XPrv::normalize_bytes(seed);


//     // let seed = bip39::Seed::from_mnemonic_string(&mnemonics, &password);
//     // let xprv = XPrv::generate_from_bip39(&seed);

//     let xprv_ptr = ffi::CString::new(xprv.to_string()).expect("base58 strings only contains ASCII chars");
//     unsafe {
//         ptr::write(root_key, xprv_ptr.into_raw())
//     };
// }

#[no_mangle]
pub extern "C"
fn create_wallet(root_key: *mut c_char)
    -> WalletPtr
{
    let root_key = unsafe {
        ffi::CStr::from_ptr(root_key).to_string_lossy()
    };

    let xprv_vec = hex::decode(&root_key).unwrap();
    let mut xprv_bytes = [0; hdwallet::XPRV_SIZE];
    xprv_bytes.copy_from_slice(&xprv_vec[..]);

    let root_xprv  = hdwallet::XPrv::from_bytes_verified(xprv_bytes).unwrap();
    let wallet     = bip44::Wallet::from_root_key(root_xprv, Default::default());
    let wallet_box = Box::new(wallet);

    Box::into_raw(wallet_box)
}

#[no_mangle]
pub extern "C"
fn delete_wallet(wallet_ptr: WalletPtr) 
{
    unsafe {
        Box::from_raw(wallet_ptr)
    };
}

// #[no_mangle]
// pub extern "C"
// fn create_account( root_key: *mut c_char
//                  , account_alias: *mut c_char
//                  , account_index: u32)
//     -> AccountPtr
// {
//     let wallet_ptr = create_wallet(root_key);
//     let wallet     = unsafe {wallet_ptr.as_mut()}.expect("Not a NULL PTR");

//     let account_alias = unsafe {
//         ffi::CStr::from_ptr(account_alias).to_string_lossy()
//     };

//     let account     = wallet.create_account(&account_alias, account_index);
//     let account_box = Box::new(account.public()); 

//     delete_wallet(wallet_ptr);

//     Box::into_raw(account_box)
// }

#[no_mangle]
pub extern "C"
fn delete_account(account_ptr: AccountPtr)
{
    unsafe {
        Box::from_raw(account_ptr)
    };
}

#[no_mangle]
pub extern "C"
fn generate_address( root_key: *mut c_char
                   , account_alias: *mut c_char
                   , account_index: u32
                   , internal: bool
                   , from_index: u32
                   , num_indices: usize
                   , address_ptr: *mut *mut c_char)
    -> WalletPtr
{
    let wallet_ptr = create_wallet(root_key);
    let wallet     = unsafe {wallet_ptr.as_mut()}.expect("Not a NULL PTR");
    // let account_ptr = create_account(root_key, account_alias, account_index);
    // let account     = unsafe {account_ptr.as_mut()}.expect("Not a NULL PTR");

    let account_alias = unsafe {
        ffi::CStr::from_ptr(account_alias).to_string_lossy()
    };


    let account     = wallet.create_account(&account_alias, account_index);
    let account_box = Box::new(account.public()); 
    let account_ptr = Box::into_raw(account_box);
    let account     = unsafe {account_ptr.as_mut()}.expect("Not a NULL PTR");

    let addr_type = if internal {
        bip44::AddrType::Internal
    } else {
        bip44::AddrType::External
    };

    account.address_generator(addr_type, from_index)
        .expect("we expect the derivation to happen successfully")
        .take(num_indices)
        .enumerate()
        .map(|(idx, xpub)| {
            let address = address::ExtendedAddr::new_simple(*xpub.unwrap());
            let address = format!("{}", util::base58::encode(&address.to_bytes()));

            let c_address = ffi::CString::new(address).expect("base58 strings only contains ASCII chars");

            unsafe {
                ptr::write(address_ptr.wrapping_offset(idx as isize), c_address.into_raw())
            };
        }).count();

<<<<<<< HEAD
    delete_account(account_ptr);
}

fn cardano_new_transaction  ( root_key  : *mut c_char,
                                utxos     : *mut c_char,
                                from_addr : *mut c_char,
                                to_addrs  : *mut c_char,
                                fee_only  : bool,
                                signed_trx: *mut *mut c_char )
-> Result<fee::Fee, Error> 
{
    // init wallet from root key
    let wallet_ptr = create_wallet(root_key);
    let wallet     = unsafe {wallet_ptr.as_mut()}.expect("Not a NULL PTR");

    // parse input c_char to string
    let utxos = unsafe { ffi::CStr::from_ptr(utxos) };
    let addrs = unsafe { ffi::CStr::from_ptr(to_addrs) };

    let utxos_str = utxos.to_str().unwrap();
    let addrs_str = addrs.to_str().unwrap();

    // Parse the string of data into json
    let utxos_json: Value = serde_json::from_str(&utxos_str.to_string())?;
    let addrs_json: Value = serde_json::from_str(&addrs_str.to_string())?;

    if !utxos_json.is_array() || !addrs_json.is_array() {
        return Err(Error::syntax(ErrorCode::ExpectedObjectOrArray, 1, 1));
    }

    // get input array length
    let utxos_arr_len = utxos_json.as_array().unwrap().len();
    let addrs_arr_len = addrs_json.as_array().unwrap().len();

    if utxos_arr_len <= 0 || addrs_arr_len <= 0 {
        return Err(Error::syntax(ErrorCode::ExpectedObjectOrArray, 1, 1));
    }

    // init input & output of transaction
    let mut inputs = vec![];
    let mut outputs = vec![];

    // convert from_addr from string to ExtendedAddr 
    let from_addr = unsafe {
        ffi::CStr::from_ptr(from_addr).to_string_lossy()
    };

    let from_addr_bytes = base58::decode_bytes(from_addr.as_bytes()).unwrap();
    let from = ExtendedAddr::from_bytes(&from_addr_bytes[..]).unwrap();

    // init transaction input from utxos
    for x in 0..utxos_arr_len {
        let trx_id = &utxos_json[x]["id"].as_str().unwrap();        
        let txin = tx::TxIn::new(tx::TxId::from_slice(&hex::decode(trx_id).unwrap()).unwrap(), utxos_json[x]["index"].to_string().parse::<u32>().unwrap());
        
        let addressing = bip44::Addressing::new(0, bip44::AddrType::External, 0).unwrap();
        let txout = tx::TxOut::new(from.clone(), coin::Coin::new(utxos_json[x]["value"].to_string().parse::<u64>().unwrap()).unwrap());

        inputs.push(txutils::Input::new(txin, txout, addressing));
    }

    // init transaction output from to_address
    for x in 0..addrs_arr_len {
        let to_raw = base58::decode_bytes(addrs_json[x]["addr"].as_str().unwrap().as_bytes()).unwrap();
        let to = ExtendedAddr::from_bytes(&to_raw[..]).unwrap();

        outputs.push(tx::TxOut::new(to.clone(), coin::Coin::new(addrs_json[x]["value"].to_string().parse::<u64>().unwrap()).unwrap()))
    }

    let (txaux, fee) = wallet.new_transaction(
        ProtocolMagic::new(PROTOCOL_MAGIC),
        fee::SelectionPolicy::default(),
        inputs.iter(),
        outputs,
        &txutils::OutputPolicy::One(from.clone())).unwrap();

    if DEBUG {
        println!("############## Transaction prepared #############");
        println!("  txaux {}", txaux);
        println!("  tx id {}", txaux.tx.id());
        println!("  from address {}", from);
        println!("  fee: {:?}", fee);
        println!("###################### End ######################");
    }

    delete_wallet(wallet_ptr);

    if fee_only {
        return Ok(fee);
    }

    // convert raw transaction to string, base64
    let ser = cbor_event::se::Serializer::new_vec();
    let txbytes = txaux_serialize(&txaux.tx, &txaux.witness, ser).unwrap().finalize();
    
    let result = txbytes.to_base64(base64::STANDARD);
    let c_signed_trx = ffi::CString::new(result)
        .expect("Strings only contains ASCII chars");
    // make sure the ptr is stored at the right place with alignments and all
    unsafe {
        ptr::write(signed_trx.wrapping_offset(0 as isize), c_signed_trx.into_raw())
    };

    Ok(fee)
}

#[no_mangle]
pub extern "C"
fn new_transaction( root_key : *mut c_char, utxos : *mut c_char, from_addr : *mut c_char, to_addrs: *mut c_char, signed_trx: *mut *mut c_char )
-> bool
{
    let result = cardano_new_transaction(root_key, utxos, from_addr, to_addrs, false, signed_trx);
    match result {
        Ok(_v) => true,
        Err(_e) => false,
    }
}

#[no_mangle]
pub extern "C"
fn transaction_fee( root_key : *mut c_char, utxos : *mut c_char, from_addr : *mut c_char, to_addrs: *mut c_char ) -> u64
{
    let mut signed_trx: i8 = 0;
    let mut signed_trx_ptr: *mut i8 = &mut signed_trx;
    let signed_trx_ptr: *mut *mut i8 = &mut signed_trx_ptr;
    let result = cardano_new_transaction(root_key, utxos, from_addr, to_addrs, true, signed_trx_ptr);
    match result {
        Ok(v) => v.to_coin().to_integral(),
        Err(_e) => 0,
    }
}
=======
    // delete_account(account_ptr);
    wallet_ptr
}
>>>>>>> db758229
<|MERGE_RESOLUTION|>--- conflicted
+++ resolved
@@ -184,8 +184,8 @@
             };
         }).count();
 
-<<<<<<< HEAD
-    delete_account(account_ptr);
+    // delete_account(account_ptr);
+    wallet_ptr
 }
 
 fn cardano_new_transaction  ( root_key  : *mut c_char,
@@ -316,8 +316,3 @@
         Err(_e) => 0,
     }
 }
-=======
-    // delete_account(account_ptr);
-    wallet_ptr
-}
->>>>>>> db758229
